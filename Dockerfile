--- conflicted
+++ resolved
@@ -26,13 +26,5 @@
 # Expose port (AWS App Runner uses 8080 by default)
 EXPOSE 8080
 
-<<<<<<< HEAD
-# Run the application with direct Python for better logging visibility
-# Alternative options for production (commented out):
-# CMD ["gunicorn", "main:app", "-w", "4", "-k", "uvicorn.workers.UvicornWorker", "--bind", "0.0.0.0:8080", "--access-logfile", "-", "--error-logfile", "-"]
-# CMD ["uvicorn", "main:app", "--host", "0.0.0.0", "--port", "8080", "--log-level", "info"]
-CMD ["python3", "main.py"]
-=======
 # Run the application with gunicorn for production
-CMD ["uvicorn", "main:app", "--host", "0.0.0.0", "--port", "8080"]
->>>>>>> 9f3b01c8
+CMD ["uvicorn", "main:app", "--host", "0.0.0.0", "--port", "8080"]